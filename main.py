--- conflicted
+++ resolved
@@ -65,7 +65,6 @@
         """Extract plain text from response email body."""
         return self._get_email_body(self.response)
     
-<<<<<<< HEAD
     def get_student_id(self) -> str:
         """Extract student ID from request email body."""
         request_text = self.get_request_text()
@@ -117,7 +116,6 @@
                 return name
         
         return ""
-=======
     def get_request_from(self) -> str:
         """Get sender email address from request email."""
         return self.request.get('From', '')
@@ -129,7 +127,6 @@
     def get_request_subject(self) -> str:
         """Get subject from request email."""
         return self.request.get('Subject', '')
->>>>>>> 659919d9
     
     def _get_email_body(self, msg: email.message.EmailMessage) -> str:
         """Extract plain text body from email message."""
@@ -864,14 +861,11 @@
             '시작시간': pair.get_start_time(),
             '종료시간': pair.get_end_time(),
             '장소': '연구실',
-<<<<<<< HEAD
             '학생': pair.get_student_name(),
             '학번': pair.get_student_id(),
-=======
             '발신자 이메일 주소': pair.get_request_from(),
             '수신자 이메일 주소': pair.get_request_to(),
             '메일의 제목': pair.get_request_subject(),
->>>>>>> 659919d9
             '상담요청 내용': pair.get_request_text(),
             '교수 답변': pair.get_response_text()
         })
