# Python
__pycache__/
*.py[cod]
*$py.class
*.so
.Python
build/
develop-eggs/
dist/
downloads/
eggs/
.eggs/
lib/
lib64/
parts/
sdist/
var/
wheels/
*.egg-info/
.installed.cfg
*.egg

# Virtual environments
venv/
env/
ENV/
.venv

# IDE
.vscode/
.idea/
*.swp
*.swo
*~

# Output files
*.xlsx
*.xls

<<<<<<< HEAD
# Test files
test_strict_mode.py
=======
# Screenshots and temporary demo files
screenshots/
>>>>>>> 37c764c3

# Environment variables
.env

# Flask
instance/
.webassets-cache
.flask_session/

# Screenshots
screenshots/<|MERGE_RESOLUTION|>--- conflicted
+++ resolved
@@ -37,13 +37,10 @@
 *.xlsx
 *.xls
 
-<<<<<<< HEAD
 # Test files
 test_strict_mode.py
-=======
 # Screenshots and temporary demo files
 screenshots/
->>>>>>> 37c764c3
 
 # Environment variables
 .env
